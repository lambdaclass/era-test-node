use crate::{
    fork::ForkSource,
    node::{InMemoryNodeInner, MAX_TX_SIZE},
    utils::{create_debug_output, storage_view::StorageView, to_real_block_number},
};
use itertools::Itertools;
use jsonrpc_core::{BoxFuture, Result};
<<<<<<< HEAD
use multivm::vm_virtual_blocks::{constants::ETH_CALL_GAS_LIMIT, CallTracer, HistoryDisabled, Vm};
=======
use multivm::interface::VmInterface;
use multivm::vm_latest::{constants::ETH_CALL_GAS_LIMIT, CallTracer, Vm};
>>>>>>> 6ee7d29e
use once_cell::sync::OnceCell;
use std::sync::{Arc, RwLock};
use zksync_basic_types::H256;
use zksync_core::api_server::web3::backend_jsonrpc::{
    error::into_jsrpc_error, namespaces::debug::DebugNamespaceT,
};
use zksync_types::{
    api::{BlockId, BlockNumber, DebugCall, ResultDebugCall, TracerConfig, TransactionVariant},
    l2::L2Tx,
    transaction_request::CallRequest,
    PackedEthSignature, Transaction, U64,
};
use zksync_web3_decl::error::Web3Error;

/// Implementation of DebugNamespaceImpl
pub struct DebugNamespaceImpl<S> {
    node: Arc<RwLock<InMemoryNodeInner<S>>>,
}

impl<S> DebugNamespaceImpl<S> {
    /// Creates a new `Debug` instance with the given `node`.
    pub fn new(node: Arc<RwLock<InMemoryNodeInner<S>>>) -> Self {
        Self { node }
    }
}

impl<S: Send + Sync + 'static + ForkSource + std::fmt::Debug> DebugNamespaceT
    for DebugNamespaceImpl<S>
{
    fn trace_block_by_number(
        &self,
        block: BlockNumber,
        options: Option<TracerConfig>,
    ) -> BoxFuture<Result<Vec<ResultDebugCall>>> {
        let only_top = options.is_some_and(|o| o.tracer_config.only_top_call);
        let inner = Arc::clone(&self.node);
        Box::pin(async move {
            let inner = inner
                .read()
                .map_err(|_| into_jsrpc_error(Web3Error::InternalError))?;

            let block = {
                let number =
                    to_real_block_number(block, U64::from(inner.current_miniblock)).as_u64();

                inner
                    .block_hashes
                    .get(&number)
                    .and_then(|hash| inner.blocks.get(hash))
                    .ok_or_else(|| {
                        into_jsrpc_error(Web3Error::SubmitTransactionError(
                            "Block not found".to_string(),
                            vec![],
                        ))
                    })?
            };

            let tx_hashes = block
                .transactions
                .iter()
                .map(|tx| match tx {
                    TransactionVariant::Full(tx) => tx.hash,
                    TransactionVariant::Hash(hash) => *hash,
                })
                .collect_vec();

            let debug_calls = tx_hashes
                .into_iter()
                .map(|tx_hash| {
                    let tx = inner.tx_results.get(&tx_hash).ok_or_else(|| {
                        into_jsrpc_error(Web3Error::SubmitTransactionError(
                            "Transaction not found".to_string(),
                            vec![],
                        ))
                    })?;
                    Ok(tx.debug_info(only_top))
                })
                .collect::<Result<Vec<_>>>()?
                .into_iter()
                .map(|result| ResultDebugCall { result })
                .collect_vec();

            Ok(debug_calls)
        })
    }

    fn trace_block_by_hash(
        &self,
        hash: H256,
        options: Option<TracerConfig>,
    ) -> BoxFuture<Result<Vec<ResultDebugCall>>> {
        let only_top = options.is_some_and(|o| o.tracer_config.only_top_call);
        let inner = Arc::clone(&self.node);
        Box::pin(async move {
            let inner = inner
                .read()
                .map_err(|_| into_jsrpc_error(Web3Error::InternalError))?;

            let block = inner.blocks.get(&hash).ok_or_else(|| {
                into_jsrpc_error(Web3Error::SubmitTransactionError(
                    "Block not found".to_string(),
                    vec![],
                ))
            })?;

            let tx_hashes = block
                .transactions
                .iter()
                .map(|tx| match tx {
                    TransactionVariant::Full(tx) => tx.hash,
                    TransactionVariant::Hash(hash) => *hash,
                })
                .collect_vec();

            let debug_calls = tx_hashes
                .into_iter()
                .map(|tx_hash| {
                    let tx = inner.tx_results.get(&tx_hash).ok_or_else(|| {
                        into_jsrpc_error(Web3Error::SubmitTransactionError(
                            "Transaction not found".to_string(),
                            vec![],
                        ))
                    })?;
                    Ok(tx.debug_info(only_top))
                })
                .collect::<Result<Vec<_>>>()?
                .into_iter()
                .map(|result| ResultDebugCall { result })
                .collect_vec();

            Ok(debug_calls)
        })
    }

    /// Trace execution of a transaction.
    fn trace_call(
        &self,
        request: CallRequest,
        block: Option<BlockId>,
        options: Option<TracerConfig>,
    ) -> BoxFuture<Result<DebugCall>> {
        let only_top = options.is_some_and(|o| o.tracer_config.only_top_call);
        let inner = Arc::clone(&self.node);
        Box::pin(async move {
            if block.is_some() && !matches!(block, Some(BlockId::Number(BlockNumber::Latest))) {
                return Err(jsonrpc_core::Error::invalid_params(
                    "tracing only supported at `latest` block",
                ));
            }

            let inner = inner
                .read()
                .map_err(|_| into_jsrpc_error(Web3Error::InternalError))?;

            let mut l2_tx = match L2Tx::from_request(request.into(), MAX_TX_SIZE) {
                Ok(tx) => tx,
                Err(e) => {
                    let error = Web3Error::SerializationError(e);
                    return Err(into_jsrpc_error(error));
                }
            };

            let execution_mode = multivm::interface::TxExecutionMode::EthCall;
            let storage = StorageView::new(&inner.fork_storage).into_rc_ptr();

            let bootloader_code = inner.system_contracts.contracts_for_l2_call();

            // init vm
            let (mut l1_batch_env, _block_context) = inner.create_l1_batch_env(storage.clone());

            // update the enforced_base_fee within l1_batch_env to match the logic in zksync_core
            l1_batch_env.enforced_base_fee = Some(l2_tx.common_data.fee.max_fee_per_gas.as_u64());
            let system_env = inner.create_system_env(bootloader_code.clone(), execution_mode);
            let mut vm = Vm::new(l1_batch_env, system_env, storage, HistoryDisabled);

            // We must inject *some* signature (otherwise bootloader code fails to generate hash).
            if l2_tx.common_data.signature.is_empty() {
                l2_tx.common_data.signature =
                    PackedEthSignature::default().serialize_packed().into();
            }

            // Match behavior of zksync_core:
            // Protection against infinite-loop eth_calls and alike:
            // limiting the amount of gas the call can use.
            l2_tx.common_data.fee.gas_limit = ETH_CALL_GAS_LIMIT.into();

            let tx: Transaction = l2_tx.clone().into();
            vm.push_transaction(tx);

            let call_tracer_result = Arc::new(OnceCell::default());
<<<<<<< HEAD
            let tracer = CallTracer::new(call_tracer_result.clone(), HistoryDisabled);
            let tx_result = vm.inspect(
                vec![Box::new(tracer)],
                multivm::interface::VmExecutionMode::OneTx,
            );
=======
            let tracer = CallTracer::new(call_tracer_result.clone()).into_tracer_pointer();
            let tx_result = vm.inspect(tracer.into(), multivm::interface::VmExecutionMode::OneTx);
>>>>>>> 6ee7d29e

            let call_traces = if only_top {
                vec![]
            } else {
                Arc::try_unwrap(call_tracer_result)
                    .unwrap()
                    .take()
                    .unwrap_or_default()
            };

            let debug =
                create_debug_output(&l2_tx, &tx_result, call_traces).map_err(into_jsrpc_error)?;

            Ok(debug)
        })
    }

    fn trace_transaction(
        &self,
        tx_hash: H256,
        options: Option<TracerConfig>,
    ) -> BoxFuture<Result<Option<DebugCall>>> {
        let only_top = options.is_some_and(|o| o.tracer_config.only_top_call);
        let inner = Arc::clone(&self.node);
        Box::pin(async move {
            let inner = inner
                .read()
                .map_err(|_| into_jsrpc_error(Web3Error::InternalError))?;

            Ok(inner
                .tx_results
                .get(&tx_hash)
                .map(|tx| tx.debug_info(only_top)))
        })
    }
}

#[cfg(test)]
mod tests {
    use super::*;
    use crate::{
        deps::system_contracts::bytecode_from_slice,
        http_fork_source::HttpForkSource,
        node::{InMemoryNode, TransactionResult},
        testing::{self, LogBuilder},
    };
    use ethers::abi::{short_signature, AbiEncode, HumanReadableParser, ParamType, Token};
    use zksync_basic_types::{Address, Nonce, H160, U256};
    use zksync_types::{
        api::{Block, CallTracerConfig, SupportedTracers, TransactionReceipt},
        transaction_request::CallRequestBuilder,
        utils::deployed_address_create,
    };

    fn deploy_test_contracts(node: &InMemoryNode<HttpForkSource>) -> (Address, Address) {
        let private_key = H256::repeat_byte(0xee);
        let from_account = zksync_types::PackedEthSignature::address_from_private_key(&private_key)
            .expect("failed generating address");
        node.set_rich_account(from_account);

        // first, deploy secondary contract
        let secondary_bytecode = bytecode_from_slice(
            "Secondary",
            include_bytes!("deps/test-contracts/Secondary.json"),
        );
        let secondary_deployed_address = deployed_address_create(from_account, U256::zero());
        testing::deploy_contract(
            &node,
            H256::repeat_byte(0x1),
            private_key,
            secondary_bytecode,
            Some((U256::from(2),).encode()),
            Nonce(0),
        );

        // deploy primary contract using the secondary contract address as a constructor parameter
        let primary_bytecode = bytecode_from_slice(
            "Primary",
            include_bytes!("deps/test-contracts/Primary.json"),
        );
        let primary_deployed_address = deployed_address_create(from_account, U256::one());
        testing::deploy_contract(
            &node,
            H256::repeat_byte(0x1),
            private_key,
            primary_bytecode,
            Some((secondary_deployed_address).encode()),
            Nonce(1),
        );
        (primary_deployed_address, secondary_deployed_address)
    }

    #[tokio::test]
    async fn test_trace_deployed_contract() {
        let node = InMemoryNode::<HttpForkSource>::default();
        let debug = DebugNamespaceImpl::new(node.get_inner());

        let (primary_deployed_address, secondary_deployed_address) = deploy_test_contracts(&node);

        // trace a call to the primary contract
        let func = HumanReadableParser::parse_function("calculate(uint)").unwrap();
        let calldata = func.encode_input(&[Token::Uint(U256::from(42))]).unwrap();
        let request = CallRequestBuilder::default()
            .to(primary_deployed_address)
            .data(calldata.clone().into())
            .gas(80_000_000.into())
            .build();
        let trace = debug
            .trace_call(request.clone(), None, None)
            .await
            .expect("trace call");

        // call should not revert
        assert!(trace.error.is_none());
        assert!(trace.revert_reason.is_none());

        // check that the call was successful
        let output =
            ethers::abi::decode(&[ParamType::Uint(256)], &trace.output.0.as_slice()).unwrap();
        assert_eq!(output[0], Token::Uint(U256::from(84)));

        // find the call to primary contract in the trace
        let contract_call = trace
            .calls
            .first()
            .unwrap()
            .calls
            .last()
            .unwrap()
            .calls
            .first()
            .unwrap();

        assert_eq!(contract_call.to, primary_deployed_address);
        assert_eq!(contract_call.input, calldata.into());

        // check that it contains a call to secondary contract
        let subcall = contract_call.calls.first().unwrap();
        assert_eq!(subcall.to, secondary_deployed_address);
        assert_eq!(subcall.from, primary_deployed_address);
        assert_eq!(subcall.output, U256::from(84).encode().into());
    }

    #[tokio::test]
    async fn test_trace_only_top() {
        let node = InMemoryNode::<HttpForkSource>::default();
        let debug = DebugNamespaceImpl::new(node.get_inner());

        let (primary_deployed_address, _) = deploy_test_contracts(&node);

        // trace a call to the primary contract
        let func = HumanReadableParser::parse_function("calculate(uint)").unwrap();
        let calldata = func.encode_input(&[Token::Uint(U256::from(42))]).unwrap();
        let request = CallRequestBuilder::default()
            .to(primary_deployed_address)
            .data(calldata.into())
            .gas(80_000_000.into())
            .build();

        // if we trace with onlyTopCall=true, we should get only the top-level call
        let trace = debug
            .trace_call(
                request,
                None,
                Some(TracerConfig {
                    tracer: SupportedTracers::CallTracer,
                    tracer_config: CallTracerConfig {
                        only_top_call: true,
                    },
                }),
            )
            .await
            .expect("trace call");
        // call should not revert
        assert!(trace.error.is_none());
        assert!(trace.revert_reason.is_none());

        // call should not contain any subcalls
        assert!(trace.calls.is_empty());
    }

    #[tokio::test]
    async fn test_trace_reverts() {
        let node = InMemoryNode::<HttpForkSource>::default();
        let debug = DebugNamespaceImpl::new(node.get_inner());

        let (primary_deployed_address, _) = deploy_test_contracts(&node);

        // trace a call to the primary contract
        let request = CallRequestBuilder::default()
            .to(primary_deployed_address)
            .data(short_signature("shouldRevert()", &[]).into())
            .gas(80_000_000.into())
            .build();
        let trace = debug
            .trace_call(request, None, None)
            .await
            .expect("trace call");

        // call should revert
        assert!(trace.revert_reason.is_some());

        // find the call to primary contract in the trace
        let contract_call = trace
            .calls
            .first()
            .unwrap()
            .calls
            .last()
            .unwrap()
            .calls
            .first()
            .unwrap();

        // the contract subcall should have reverted
        assert!(contract_call.revert_reason.is_some());
    }

    #[tokio::test]
    async fn test_trace_transaction() {
        let node = InMemoryNode::<HttpForkSource>::default();
        let inner = node.get_inner();
        {
            let mut writer = inner.write().unwrap();
            writer.tx_results.insert(
                H256::repeat_byte(0x1),
                TransactionResult {
                    info: testing::default_tx_execution_info(),
                    receipt: TransactionReceipt {
                        logs: vec![LogBuilder::new()
                            .set_address(H160::repeat_byte(0xa1))
                            .build()],
                        ..Default::default()
                    },
                    debug: testing::default_tx_debug_info(),
                },
            );
        }
        let result = DebugNamespaceImpl::new(inner)
            .trace_transaction(H256::repeat_byte(0x1), None)
            .await
            .unwrap()
            .unwrap();
        assert_eq!(result.calls.len(), 1);
    }

    #[tokio::test]
    async fn test_trace_transaction_only_top() {
        let node = InMemoryNode::<HttpForkSource>::default();
        let inner = node.get_inner();
        {
            let mut writer = inner.write().unwrap();
            writer.tx_results.insert(
                H256::repeat_byte(0x1),
                TransactionResult {
                    info: testing::default_tx_execution_info(),
                    receipt: TransactionReceipt {
                        logs: vec![LogBuilder::new()
                            .set_address(H160::repeat_byte(0xa1))
                            .build()],
                        ..Default::default()
                    },
                    debug: testing::default_tx_debug_info(),
                },
            );
        }
        let result = DebugNamespaceImpl::new(inner)
            .trace_transaction(
                H256::repeat_byte(0x1),
                Some(TracerConfig {
                    tracer: SupportedTracers::CallTracer,
                    tracer_config: CallTracerConfig {
                        only_top_call: true,
                    },
                }),
            )
            .await
            .unwrap()
            .unwrap();
        assert!(result.calls.is_empty());
    }

    #[tokio::test]
    async fn test_trace_transaction_not_found() {
        let node = InMemoryNode::<HttpForkSource>::default();
        let inner = node.get_inner();
        let result = DebugNamespaceImpl::new(inner)
            .trace_transaction(H256::repeat_byte(0x1), None)
            .await
            .unwrap();
        assert!(result.is_none());
    }

    #[tokio::test]
    async fn test_trace_block_by_hash_empty() {
        let node = InMemoryNode::<HttpForkSource>::default();
        let inner = node.get_inner();
        {
            let mut writer = inner.write().unwrap();
            let block = Block::<TransactionVariant>::default();
            writer.blocks.insert(H256::repeat_byte(0x1), block);
        }
        let result = DebugNamespaceImpl::new(inner)
            .trace_block_by_hash(H256::repeat_byte(0x1), None)
            .await
            .unwrap();
        assert_eq!(result.len(), 0);
    }

    #[tokio::test]
    async fn test_trace_block_by_hash() {
        let node = InMemoryNode::<HttpForkSource>::default();
        let inner = node.get_inner();
        {
            let mut writer = inner.write().unwrap();
            let tx = zksync_types::api::Transaction::default();
            let tx_hash = tx.hash;
            let mut block = Block::<TransactionVariant>::default();
            block.transactions.push(TransactionVariant::Full(tx));
            writer.blocks.insert(H256::repeat_byte(0x1), block);
            writer.tx_results.insert(
                tx_hash,
                TransactionResult {
                    info: testing::default_tx_execution_info(),
                    receipt: TransactionReceipt::default(),
                    debug: testing::default_tx_debug_info(),
                },
            );
        }
        let result = DebugNamespaceImpl::new(inner)
            .trace_block_by_hash(H256::repeat_byte(0x1), None)
            .await
            .unwrap();
        assert_eq!(result.len(), 1);
        assert_eq!(result[0].result.calls.len(), 1);
    }

    #[tokio::test]
    async fn test_trace_block_by_number() {
        let node = InMemoryNode::<HttpForkSource>::default();
        let inner = node.get_inner();
        {
            let mut writer = inner.write().unwrap();
            let tx = zksync_types::api::Transaction::default();
            let tx_hash = tx.hash;
            let mut block = Block::<TransactionVariant>::default();
            block.transactions.push(TransactionVariant::Full(tx));
            writer.blocks.insert(H256::repeat_byte(0x1), block);
            writer.block_hashes.insert(0, H256::repeat_byte(0x1));
            writer.tx_results.insert(
                tx_hash,
                TransactionResult {
                    info: testing::default_tx_execution_info(),
                    receipt: TransactionReceipt::default(),
                    debug: testing::default_tx_debug_info(),
                },
            );
        }
        // check `latest` alias
        let result = DebugNamespaceImpl::new(node.get_inner())
            .trace_block_by_number(BlockNumber::Latest, None)
            .await
            .unwrap();
        assert_eq!(result.len(), 1);
        assert_eq!(result[0].result.calls.len(), 1);

        // check block number
        let result = DebugNamespaceImpl::new(node.get_inner())
            .trace_block_by_number(BlockNumber::Number(0.into()), None)
            .await
            .unwrap();
        assert_eq!(result.len(), 1);
        assert_eq!(result[0].result.calls.len(), 1);
    }
}<|MERGE_RESOLUTION|>--- conflicted
+++ resolved
@@ -5,12 +5,8 @@
 };
 use itertools::Itertools;
 use jsonrpc_core::{BoxFuture, Result};
-<<<<<<< HEAD
-use multivm::vm_virtual_blocks::{constants::ETH_CALL_GAS_LIMIT, CallTracer, HistoryDisabled, Vm};
-=======
 use multivm::interface::VmInterface;
 use multivm::vm_latest::{constants::ETH_CALL_GAS_LIMIT, CallTracer, Vm};
->>>>>>> 6ee7d29e
 use once_cell::sync::OnceCell;
 use std::sync::{Arc, RwLock};
 use zksync_basic_types::H256;
@@ -201,16 +197,13 @@
             vm.push_transaction(tx);
 
             let call_tracer_result = Arc::new(OnceCell::default());
-<<<<<<< HEAD
             let tracer = CallTracer::new(call_tracer_result.clone(), HistoryDisabled);
             let tx_result = vm.inspect(
                 vec![Box::new(tracer)],
                 multivm::interface::VmExecutionMode::OneTx,
             );
-=======
             let tracer = CallTracer::new(call_tracer_result.clone()).into_tracer_pointer();
             let tx_result = vm.inspect(tracer.into(), multivm::interface::VmExecutionMode::OneTx);
->>>>>>> 6ee7d29e
 
             let call_traces = if only_top {
                 vec![]
